--- conflicted
+++ resolved
@@ -1459,12 +1459,9 @@
     footprints: &HashMap<B, Footprint>,
     litmus: &Litmus<B>,
     cat: &cat::Cat<cat::Ty>,
-<<<<<<< HEAD
     _ifetch: bool,
     opts: &GraphOpts,
     symtab: &'ir Symtab,
-=======
->>>>>>> 4634a29e
 ) -> Result<Graph, GraphError> {
     // collect relations from the candidate
     // this will include _all_ the edges including between events that this function does not insert into the graph
@@ -1483,26 +1480,10 @@
         })
     }
 
-<<<<<<< HEAD
     // there is no z3 model to interpret the values from
     // so we instead look through the candidate to see what information
     // we can show to the user for debugging help
     let mut events: HashMap<String, GraphEvent> = HashMap::new();
-=======
-    for rel in cat.relations().iter() {
-        match model.interpret_rel(rel, &event_names) {
-            Ok(edges) => relations.push(GraphRelation {
-                name: (*rel).to_string(),
-                edges: edges.iter().map(|(from, to)| ((*from).to_string(), (*to).to_string())).collect(),
-            }),
-            Err(_err) => (),
-            /*eprintln!("Failed to interpret {}: {}", rel, err) */
-        }
-    }
-
-    // Now we want to get the memory read and write values for each event
-    let mut rw_values: HashMap<String, String> = HashMap::new();
->>>>>>> 4634a29e
 
     for event in exec.events.iter() {
         match event.base().unwrap_or_else(|| panic!("multi-base events?")) {
@@ -1550,8 +1531,7 @@
                 );
             },
             Event::CacheOp { address, .. } => {
-                let graphvalue = GraphValue::from_vals("Cop", Some(&address), 8, None);
-
+                let graphvalue = GraphValue::from_vals("C", Some(address), 8, None);
                 events.insert(
                     event.name.clone(),
                     GraphEvent::from_axiomatic(event, &litmus.objdump, Some(graphvalue))
@@ -1564,25 +1544,6 @@
                     panic!("concrete_graph_from_candidate unknown graph event: {:?}", event);
                 }
             }
-<<<<<<< HEAD
-=======
-
-            Some(Event::CacheOp { address, .. }) => {
-                let address = if address.is_symbolic() {
-                    model
-                        .interpret(&format!("{}:address", &event.name), &[])
-                        .map(SexpVal::into_truncated_string)
-                        .unwrap_or_else(|_| "?".to_string())
-                } else {
-                    address
-                        .as_bits()
-                        .map(|bv| bitvector_string(bitvector_names, *bv))
-                        .unwrap_or_else(|| "?".to_string())
-                };
-                rw_values.insert(event.name.clone(), format!("C {}", address));
-            }
-            _ => (),
->>>>>>> 4634a29e
         }
     }
 
@@ -1621,7 +1582,9 @@
     let mut event_names: Vec<&'ev str> = exec.events.iter().map(|ev| ev.name.as_ref()).collect();
     event_names.push("IW");
 
-    for rel in cat.relations().iter().chain(builtin_relations.iter()) {
+    // collect all relations from the builtins and from the cat `show`s
+    // nubing away duplicates
+    for rel in cat.relations().iter().chain(builtin_relations.iter()).collect::<HashSet<&&str>>() {
         g.relations.push(interpret_rel(&mut model, rel, &event_names));
     }
 
@@ -1662,6 +1625,18 @@
                     let tempval: Val<B> = Val::Unit;
                     let graphvalue = interpret(&mut model, gval, &event.name, "Wreg", &tempval, 8, val);
                     g.events.insert(event.name.clone(), GraphEvent::from_axiomatic(event, &litmus.objdump, Some(graphvalue)));
+                }
+            },
+            Some(Event::CacheOp { address, .. }) => {
+                if address.is_symbolic() {
+                    let gevent = g.events.remove(&event.name).unwrap();
+                    let gval = gevent.value.unwrap();
+                    let tempval: Val<B> = Val::Unit;
+                    let graphvalue = interpret(&mut model, gval, &event.name, "C", address, 8, &tempval);
+                    g.events.insert(
+                        event.name.clone(),
+                        GraphEvent::from_axiomatic(event, &litmus.objdump, Some(graphvalue))
+                    );
                 }
             },
             _ => (),
